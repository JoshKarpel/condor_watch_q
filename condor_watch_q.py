--- conflicted
+++ resolved
@@ -264,10 +264,6 @@
                     "\n".join("{}  {}".format(now, m) for m in processing_messages),
                     file=sys.stderr,
                 )
-<<<<<<< HEAD
-            
-            msg = table_by(tracker.clusters, groupby, abbreviate_path_components=abbreviate_path_components)
-=======
 
             totals, msg = table_by(
                 tracker.clusters,
@@ -283,7 +279,6 @@
                 totals[JobStatus.HELD],
                 totals[JobStatus.SUSPENDED],
             )
->>>>>>> a19b6b33
             msg = msg.splitlines()
             msg += ["", summary, "", "Updated at {}".format(now)]
             msg = "\n".join(msg)
@@ -481,8 +476,6 @@
 
     for attribute_value, clusters in group_clusters_by(clusters, attribute).items():
         row_data = row_data_from_job_state(clusters)
-<<<<<<< HEAD
-=======
 
         totals[TOTAL] += row_data[TOTAL]
 
@@ -490,7 +483,6 @@
             if status != JobStatus.TRANSFERRING_OUTPUT:
                 totals[status] += row_data[status]
 
->>>>>>> a19b6b33
         row_data[key] = attribute_value
         rows.append(row_data)
 
@@ -503,10 +495,14 @@
 
     row_colors = color_match(rows)
     headers, rows = strip_empty_columns(rows)
-<<<<<<< HEAD
-    
-    return table(headers=[key] + headers, rows=rows, row_colors = row_colors, alignment=TABLE_ALIGNMENT)
-    
+
+    for r in rows:
+        for x in r:
+            if r.get(x) == 0:
+                r[x] = "-"
+
+    return totals, table(headers=[key] + headers, rows=rows,row_colors = row_colors, alignment=TABLE_ALIGNMENT)
+
 def color_match(rows):
     row_colors = []
     for row_num in range(len(rows)):
@@ -523,16 +519,6 @@
         else:
             row_colors.append(color.GREY)
     return row_colors
-=======
-
-    for r in rows:
-        for x in r:
-            if r.get(x) == 0:
-                r[x] = "-"
-
-    return totals, table(headers=[key] + headers, rows=rows, alignment=TABLE_ALIGNMENT)
->>>>>>> a19b6b33
-
 
 def group_clusters_by(clusters, attribute):
     getter = operator.attrgetter(attribute)
